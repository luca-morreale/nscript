/*
 * This source file is part of NScript, released under BSD-modern.
 *
 * Copyright (C) 2000-2001 Enrique Campos-Nanez
 * Copyright (C) 2012 Stefano Sanfilippo
 *
 * See README.* at top level for copying, contacts, history and notes.
 */

package edu.virginia.patek.nscript;

import edu.virginia.patek.nscript.NSArray;
import edu.virginia.patek.nscript.NSModel;
import edu.virginia.patek.nscript.SObjectTableModel;
import edu.virginia.patek.nscript.SObjectCellEditor;
import edu.virginia.patek.nscript.Messages;

import java.awt.*;
import java.awt.event.*;
import javax.swing.*;
import javax.swing.table.*;
import javax.swing.border.*;

/** Creates a panel that allows the user to modify the properties of an
 *  object. */
public class SObjectBrowser extends JPanel implements ActionListener {
  static final long serialVersionUID = 42L;

  /** A reference to the simulation model. */
  NSModel M;
  /** The default button from the interface. */
  JButton defaultBtn;
  /** The 'apply' button from the interface. */
  JButton applyBtn;
  /** A label that describes the current object. Typically its class. */
  JLabel description;
  /** The name field, where the user sets and edits the name of the selected
   *  object.
   */
  JTextField nameField;
  /** The name label. "Name: " */
  JLabel name;
  /** A drop down index containing the available indices + the 'None' entry.
   *  Through this element, the user can specify if a given object is
   *  indexed by a given array.
   */
  JComboBox<NSArray> arrayIndex;
  /** The attribute table, where the object properties are listed, and the
   *  user can modify.
   */
  JTable attrTable;
  /** A reference to the current object being edited. */
  NSObject o = null;

  /** The default constructor receives a reference to the current
   *  simulation model.
   */
  public SObjectBrowser(NSModel inModel)
  {
    super();
    M = inModel;
    name = new JLabel(Messages.tr("name"));
    nameField = new JTextField();
    nameField.addActionListener(this);
    description = new JLabel(Messages.tr("no_selection"));
    JPanel p = new JPanel(new GridLayout(1, 2));
    JPanel aiPanel = new JPanel(new BorderLayout());
    arrayIndex = new JComboBox<NSArray>();
    arrayIndex.addActionListener(this);
    // arrayIndex.addItemListener(this);
    aiPanel.add(arrayIndex, BorderLayout.CENTER);
    aiPanel.add(new JLabel(Messages.tr("indexed_by")), BorderLayout.WEST);
    p.add(name);
    p.add(nameField);
    JPanel p2 = new JPanel(new GridLayout(3, 1));
    p2.add(description);
    p2.add(p);
    p2.add(aiPanel);

    setLayout(new BorderLayout());
    add(p2, BorderLayout.NORTH);

    defaultBtn = new JButton(Messages.tr("use_defaults"));
    defaultBtn.addActionListener(this);
    applyBtn = new JButton(Messages.tr("apply"));
    applyBtn.addActionListener(this);

    JPanel p3 = new JPanel(new GridLayout(1, 2));
    p3.add(defaultBtn);
    p3.add(applyBtn);

    add(p3, BorderLayout.SOUTH);

    // OK, the table
    attrTable = new JTable(new SObjectTableModel(null));
    JScrollPane sp_at = new JScrollPane(attrTable);
    add(sp_at, BorderLayout.CENTER);
    setBorder(new EmptyBorder(2, 2, 2, 2));
  }

  /** Provides an interface through which the program can advertise changes
   *  in the simulation model.
   */
  public void selectionChanged()
  {
    NSRelation or;
    int i, oc;

    SObjectTableModel tm;
    oc = 0;
    for (i = 0; i < M.getSize(); i++) {
      if (M.getObjectAt(i).isSelected()) {
        oc++;
        o = (NSObject)M.getObjectAt(i);
      }
    }
    if (oc == 1) {
      nameField.setText(o.getName());
      if (o.getSnippet().isRelation) {
        or = (NSRelation)o;
        description.setText(Messages.tr("relates") + " (" + or.getFrom().getName() + ", " + or.getTo().getName() + ")");
      } else
        description.setText(Messages.tr("entity_class") + ": " + o.getSnippet().getName() + " : " + o.getSnippet().getBase());
      // Prepare array list
      arrayIndex.removeAllItems();
<<<<<<< HEAD
      arrayIndex.addItem(Messages.tr("no_index"));
=======
      arrayIndex.addItem(new NSArray("No Index", 0));
>>>>>>> 14c17b00
      for (i = 0; i < M.getArrayCount(); i++)
        arrayIndex.addItem(M.getArray(i));
      if (o.getArrayIndex() >= 0) {
        arrayIndex.setSelectedIndex(o.getArrayIndex() + 1);
      }
    }
    if (oc > 1) {
      nameField.setText("");
      description.setText(Messages.tr("multiple_selection"));
      arrayIndex.setSelectedIndex(-1);
      o = null;
    }
    if (oc == 0) {
      nameField.setText("");
      description.setText(Messages.tr("no_selection"));
      arrayIndex.setSelectedIndex(-1);
      o = null;
    }
    tm = new SObjectTableModel(o);
    attrTable.setModel(tm);
    if (oc == 1) {
      attrTable.getColumnModel().getColumn(1).setCellEditor(new SObjectCellEditor(o));
    }
  }

  /** Implements the ActionListener interface by responding to the
   *  different actions the interface elements generate when manipulated
   *  by the user.
   */
  public void actionPerformed(ActionEvent ae)
  {
    int i;

    if (ae.getSource() == defaultBtn) {
      if (o != null) {
        o.getSnippet().instantiateNSObject(o);
        M.updateAllViews();
        M.setDirty(true);
      }
    }
    if (ae.getSource() == applyBtn) {
      if (o != null) {
        o.setName(nameField.getText());
        o.setArrayIndex(arrayIndex.getSelectedIndex() - 1);
        for (i = 0; i < o.getAttributeCount(); i++) {
          o.setAttribute(i, (String) attrTable.getValueAt(i, 1));
        }
        M.updateAllViews();
        M.setDirty(true);
      }
    }
    if (ae.getSource() == nameField) {
      if (o != null) {
        o.setName(nameField.getText());
        o.setArrayIndex(arrayIndex.getSelectedIndex() - 1);
        for (i = 0; i < o.getAttributeCount(); i++) {
          o.setAttribute(i, (String) attrTable.getValueAt(i, 1));
        }
        M.updateAllViews();
        M.setDirty(true);
      }
    }
  }

//  /** Responds to changes in the selection of the list. */
//  public void itemStateChanged(ItemEvent e)
//  {
//    int i;
//    if (e.getStateChange()==2 && o!=null) {
//      o.setName( nameField.getText() );
//      o.setArrayIndex( arrayIndex.getSelectedIndex()-1 );
//      for (i=0; i<o.getAttributeCount(); i++) {
//        o.setAttribute( i, (String) attrTable.getValueAt(i,1) );
//      }
//      M.updateAllViews();
//      M.setDirty(true);
//    }
//  }
}<|MERGE_RESOLUTION|>--- conflicted
+++ resolved
@@ -123,11 +123,7 @@
         description.setText(Messages.tr("entity_class") + ": " + o.getSnippet().getName() + " : " + o.getSnippet().getBase());
       // Prepare array list
       arrayIndex.removeAllItems();
-<<<<<<< HEAD
-      arrayIndex.addItem(Messages.tr("no_index"));
-=======
-      arrayIndex.addItem(new NSArray("No Index", 0));
->>>>>>> 14c17b00
+      arrayIndex.addItem(new NSArray(Messages.tr("no_index"), 0));
       for (i = 0; i < M.getArrayCount(); i++)
         arrayIndex.addItem(M.getArray(i));
       if (o.getArrayIndex() >= 0) {
